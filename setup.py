--- conflicted
+++ resolved
@@ -6,11 +6,6 @@
       url='https://github.com/intvenlab/PreREISE',
       author='Kaspar Mueller',
       author_email='kmueller@intven.com',
-<<<<<<< HEAD
       packages=find_packages(),
-      package_data={'prereise':['add_path.m']},
-=======
-      packages=setuptools.find_packages(),
       package_data={'prereise':['call/add_path.m']},
->>>>>>> 4099cbbc
       zip_safe=False)